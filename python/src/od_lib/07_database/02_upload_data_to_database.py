from sqlalchemy import create_engine
import od_lib.definitions.path_definitions as path_definitions
import pandas as pd
import os
import datetime


engine = create_engine("postgresql://postgres:postgres@localhost:5432/next")

# Load Final Data

CONTRIBUTIONS = os.path.join(path_definitions.DATA_FINAL, "contributions.pkl")
SPOKEN_CONTENT = os.path.join(path_definitions.DATA_FINAL, "speech_content.pkl")
FACTIONS = os.path.join(path_definitions.DATA_FINAL, "factions.pkl")
PEOPLE = os.path.join(path_definitions.DATA_FINAL, "politicians.csv")
CONTRIBUTIONS_LOOKUP = os.path.join(
    path_definitions.CONTRIBUTIONS_LOOKUP, "contributions_lookup.pkl"
)
CONTRIBUTIONS_LOOKUP_WP19 = os.path.join(
    path_definitions.CONTRIBUTIONS_LOOKUP, "contributions_lookup_electoral_term_19.pkl"
)
ELECTORAL_TERMS = os.path.join(path_definitions.ELECTORAL_TERMS, "electoral_terms.csv")

# Load data______
electoral_terms = pd.read_csv(ELECTORAL_TERMS)

politicians = pd.read_csv(PEOPLE)
politicians = politicians.drop_duplicates(subset=["ui"], keep="first")
politicians = politicians.drop(
    [
        "electoral_term",
        "faction_id",
        "institution_type",
        "institution_name",
        "institution_member_from",
        "institution_member_until",
    ],
    axis=1,
)

politicians.columns = [
    "id",
    "first_name",
    "last_name",
    "birth_place",
    "birth_country",
    "birth_year",
    "death_year",
    "gender",
    "profession",
    "constituency",
    "aristocracy",
    "prefix",
    "academic_title",
    "salutation",
    "vita_short",
    "disclosure_requirement",
    "constituency_number",
    "constituency_name",
    "constituency_region",
    "electoral_list",
    "type_of_mandate",
    "mp_from",
    "mp_until",
    "history_from",
    "history_until",
    "function_long",
    "function_from",
    "function_until",
]

series = {
    "id": -1,
    "first_name": "Not found",
    "last_name": "",
    "birth_place": None,
    "birth_country": None,
    "birth_year": None,
    "death_year": None,
    "gender": None,
    "profession": None,
    "constituency": None,
    "aristocracy": None,
    "prefix": None,
    "academic_title": None,
    "salutation": None,
    "vita_short": None,
    "disclosure_requirement": None,
    "constituency_number": None,
    "constituency_name": None,
    "electoral_list": None,
    "mp_from": None,
    "mp_until": None,
    "history_from": None,
    "history_until": None,
    "function_long": None,
    "function_from": None,
    "function_until": None,
}

politicians = politicians.append(pd.Series(series), ignore_index=True)


def convert_date_politicians(date):
    try:
        date = datetime.datetime.strptime(date, "%d.%m.%Y")
        date = date.strftime("%Y-%m-%d %H:%M:%S")
        return date
    except (ValueError, TypeError):
        return None


def convert_date_speeches(date):
    try:
        date = datetime.datetime.fromtimestamp(date)
        date = date.strftime("%Y-%m-%d %H:%M:%S")
        return date
    except (ValueError, TypeError) as e:
        print(e)
        return None


def check_politicians(row):
    speaker_id = row.politician_id

    politician_ids = politicians.id.tolist()
    if speaker_id not in politician_ids:
        speaker_id = -1
    return speaker_id


<<<<<<< HEAD
if "electoral_terms" in sys.argv or "all" in sys.argv:
    print("starting electoral_terms..")
    electoral_terms.to_sql(
        "electoral_terms", engine, if_exists="append", schema="app_public", index=False
    )


if "politicians" in sys.argv or "all" in sys.argv:
    print("starting politicians..")

    politicians = politicians.where((pd.notnull(politicians)), None)

    politicians.birth_year = politicians.birth_year.apply(convert_date_politicians)
    politicians.death_year = politicians.death_year.apply(convert_date_politicians)
    politicians.mp_from = politicians.mp_from.apply(convert_date_politicians)
    politicians.mp_until = politicians.mp_until.apply(convert_date_politicians)
    politicians.history_from = politicians.history_from.apply(convert_date_politicians)
    politicians.history_until = politicians.history_until.apply(convert_date_politicians)
    politicians.function_from = politicians.function_from.apply(convert_date_politicians)
    politicians.function_until = politicians.function_until.apply(convert_date_politicians)

    politicians.to_sql(
        "politicians", engine, if_exists="append", schema="app_public", index=False
    )

if "factions" in sys.argv or "all" in sys.argv:
    print("starting factions..")
    factions = pd.DataFrame(
        {
            "id": [
                -1,
                0,
                1,
                2,
                3,
                4,
                5,
                6,
                7,
                8,
                9,
                10,
                11,
                12,
                13,
                14,
                15,
                16,
                17,
                18,
                19,
                20,
                21,
                22,
                23,
                24,
                25,
                26,
            ],
            "abbreviation": [
                "not found",
                "AfD",
                "BHE",
                "BP",
                "Grüne",
                "CDU/CSU",
                "DA",
                "DIE LINKE.",
                "DP",
                "DP/DBP",
                "DP/FVP",
                "DPB",
                "DRP",
                "DRP/NR",
                "FDP",
                "FU",
                "FVP",
                "Fraktionslos",
                "GB/BHE",
                "Gast",
                "KO",
                "KPD",
                "NR",
                "PDS",
                "SPD",
                "SSW",
                "WAV",
                "Z",
            ],
            "full_name": [
                "not found",
                "Alternative für Deutschland",
                "Block der Heimatvertriebenen und Entrechteten",
                "Bayernpartei",
                "Bündnis 90/Die Grünen",
                "Christlich Demokratische Union Deutschlands/Christlich-Soziale Union in Bayern",
                "Demokratische Arbeitsgemeinschaft",
                "DIE LINKE.",
                "Deutsche Partei",
                "Deutsche Partei/Deutsche Partei Bayern",
                "Deutsche Partei/Freie Volkspartei",
                "Deutsche Partei Bayern",
                "Deutsche Reformpartei",
                "Deutsche Reichspartei/Nationale Rechte",
                "Freie Demokratische Partei",
                "Föderalistische Union",
                "Freie Volkspartei",
                "Fraktionslos",
                "Gesamtdeutscher Block/Bund der Heimatvertriebenen und Entrechteten",
                "Gast",
                "Kraft/Oberländer-Gruppe",
                "Kommunistische Partei Deutschlands",
                "Nationale Rechte",
                "Partei des Demokratischen Sozialismus",
                "Sozialdemokratische Partei Deutschlands",
                "Südschleswigscher Wählerverband",
                "Wirtschaftliche Aufbau-Vereinigung",
                "Deutsche Zentrumspartei",
            ],
        }
    )

    factions.id = factions.id.astype(int)

    factions.to_sql(
        "factions", engine, if_exists="append", schema="app_public", index=False
    )

if "spoken" in sys.argv or "all" in sys.argv:
    print("starting speeches..")

    speeches = pd.read_pickle(SPOKEN_CONTENT)

    speeches["date"] = speeches["date"].apply(convert_date_speeches)

    speeches = speeches.where((pd.notnull(speeches)), None)
    speeches.politician_id = speeches.apply(check_politicians, axis=1)

    speeches.to_sql(
        "speeches", engine, if_exists="append", schema="app_public", index=False
    )


if "contributions" in sys.argv or "all" in sys.argv:
    print("starting contributions..")

    contributions = pd.read_pickle(CONTRIBUTIONS)

    contributions = contributions.where((pd.notnull(contributions)), None)

    contributions.to_sql(
        "contributions", engine, if_exists="append", schema="app_public", index=False
    )

if "contributions_lookup" in sys.argv or "all" in sys.argv:
    print("starting contributions_lookup..")

    contributions_lookup = pd.read_pickle(CONTRIBUTIONS_LOOKUP)

    contributions_lookup_electoral_term_19 = pd.read_pickle(CONTRIBUTIONS_LOOKUP_WP19)

    contributions_lookup = pd.concat(
        [contributions_lookup, contributions_lookup_electoral_term_19], sort=False
    )

    contributions_lookup = contributions_lookup.where(
        (pd.notnull(contributions_lookup)), None
    )

    contributions_lookup["id"] = range(len(contributions_lookup.deleted_text))

    contributions_lookup.to_sql(
        "contributions_lookup",
        engine,
        if_exists="append",
        schema="app_public",
        index=False,
    )
=======
print("starting electoral_terms..")
electoral_terms.to_sql(
    "electoral_terms", engine, if_exists="append", schema="app_public", index=False
)


print("starting politicians..")

politicians = politicians.where((pd.notnull(politicians)), None)

politicians.birth_year = politicians.birth_year.apply(convert_date)
politicians.death_year = politicians.death_year.apply(convert_date)
politicians.mp_from = politicians.mp_from.apply(convert_date)
politicians.mp_until = politicians.mp_until.apply(convert_date)
politicians.history_from = politicians.history_from.apply(convert_date)
politicians.history_until = politicians.history_until.apply(convert_date)
politicians.function_from = politicians.function_from.apply(convert_date)
politicians.function_until = politicians.function_until.apply(convert_date)

politicians.to_sql(
    "politicians", engine, if_exists="append", schema="app_public", index=False
)


print("starting factions..")
factions = pd.DataFrame(
    {
        "id": [
            -1,
            0,
            1,
            2,
            3,
            4,
            5,
            6,
            7,
            8,
            9,
            10,
            11,
            12,
            13,
            14,
            15,
            16,
            17,
            18,
            19,
            20,
            21,
            22,
            23,
            24,
            25,
            26,
        ],
        "abbreviation": [
            "not found",
            "AfD",
            "BHE",
            "BP",
            "Grüne",
            "CDU/CSU",
            "DA",
            "DIE LINKE.",
            "DP",
            "DP/DBP",
            "DP/FVP",
            "DPB",
            "DRP",
            "DRP/NR",
            "FDP",
            "FU",
            "FVP",
            "Fraktionslos",
            "GB/BHE",
            "Gast",
            "KO",
            "KPD",
            "NR",
            "PDS",
            "SPD",
            "SSW",
            "WAV",
            "Z",
        ],
        "full_name": [
            "not found",
            "Alternative für Deutschland",
            "Block der Heimatvertriebenen und Entrechteten",
            "Bayernpartei",
            "Bündnis 90/Die Grünen",
            "Christlich Demokratische Union Deutschlands/Christlich-Soziale Union in Bayern",
            "Demokratische Arbeitsgemeinschaft",
            "DIE LINKE.",
            "Deutsche Partei",
            "Deutsche Partei/Deutsche Partei Bayern",
            "Deutsche Partei/Freie Volkspartei",
            "Deutsche Partei Bayern",
            "Deutsche Reformpartei",
            "Deutsche Reichspartei/Nationale Rechte",
            "Freie Demokratische Partei",
            "Föderalistische Union",
            "Freie Volkspartei",
            "Fraktionslos",
            "Gesamtdeutscher Block/Bund der Heimatvertriebenen und Entrechteten",
            "Gast",
            "Kraft/Oberländer-Gruppe",
            "Kommunistische Partei Deutschlands",
            "Nationale Rechte",
            "Partei des Demokratischen Sozialismus",
            "Sozialdemokratische Partei Deutschlands",
            "Südschleswigscher Wählerverband",
            "Wirtschaftliche Aufbau-Vereinigung",
            "Deutsche Zentrumspartei",
        ],
    }
)

factions.id = factions.id.astype(int)

factions.to_sql(
    "factions", engine, if_exists="append", schema="app_public", index=False
)

print("starting speeches..")

speeches = pd.read_pickle(SPOKEN_CONTENT)

speeches = speeches.where((pd.notnull(speeches)), None)
speeches.politician_id = speeches.apply(check_politicians, axis=1)

speeches.to_sql(
    "speeches", engine, if_exists="append", schema="app_public", index=False
)


print("starting contributions..")

contributions = pd.read_pickle(CONTRIBUTIONS)

contributions = contributions.where((pd.notnull(contributions)), None)

contributions.to_sql(
    "contributions", engine, if_exists="append", schema="app_public", index=False
)


print("starting contributions_lookup..")

contributions_lookup = pd.read_pickle(CONTRIBUTIONS_LOOKUP)

contributions_lookup_electoral_term_19 = pd.read_pickle(CONTRIBUTIONS_LOOKUP_WP19)

contributions_lookup = pd.concat(
    [contributions_lookup, contributions_lookup_electoral_term_19], sort=False
)

contributions_lookup = contributions_lookup.where(
    (pd.notnull(contributions_lookup)), None
)

contributions_lookup["id"] = range(len(contributions_lookup.deleted_text))

contributions_lookup.to_sql(
    "contributions_lookup",
    engine,
    if_exists="append",
    schema="app_public",
    index=False,
)
>>>>>>> 646baa67

print("finished")<|MERGE_RESOLUTION|>--- conflicted
+++ resolved
@@ -21,7 +21,7 @@
 )
 ELECTORAL_TERMS = os.path.join(path_definitions.ELECTORAL_TERMS, "electoral_terms.csv")
 
-# Load data______
+# Load data
 electoral_terms = pd.read_csv(ELECTORAL_TERMS)
 
 politicians = pd.read_csv(PEOPLE)
@@ -129,186 +129,6 @@
     return speaker_id
 
 
-<<<<<<< HEAD
-if "electoral_terms" in sys.argv or "all" in sys.argv:
-    print("starting electoral_terms..")
-    electoral_terms.to_sql(
-        "electoral_terms", engine, if_exists="append", schema="app_public", index=False
-    )
-
-
-if "politicians" in sys.argv or "all" in sys.argv:
-    print("starting politicians..")
-
-    politicians = politicians.where((pd.notnull(politicians)), None)
-
-    politicians.birth_year = politicians.birth_year.apply(convert_date_politicians)
-    politicians.death_year = politicians.death_year.apply(convert_date_politicians)
-    politicians.mp_from = politicians.mp_from.apply(convert_date_politicians)
-    politicians.mp_until = politicians.mp_until.apply(convert_date_politicians)
-    politicians.history_from = politicians.history_from.apply(convert_date_politicians)
-    politicians.history_until = politicians.history_until.apply(convert_date_politicians)
-    politicians.function_from = politicians.function_from.apply(convert_date_politicians)
-    politicians.function_until = politicians.function_until.apply(convert_date_politicians)
-
-    politicians.to_sql(
-        "politicians", engine, if_exists="append", schema="app_public", index=False
-    )
-
-if "factions" in sys.argv or "all" in sys.argv:
-    print("starting factions..")
-    factions = pd.DataFrame(
-        {
-            "id": [
-                -1,
-                0,
-                1,
-                2,
-                3,
-                4,
-                5,
-                6,
-                7,
-                8,
-                9,
-                10,
-                11,
-                12,
-                13,
-                14,
-                15,
-                16,
-                17,
-                18,
-                19,
-                20,
-                21,
-                22,
-                23,
-                24,
-                25,
-                26,
-            ],
-            "abbreviation": [
-                "not found",
-                "AfD",
-                "BHE",
-                "BP",
-                "Grüne",
-                "CDU/CSU",
-                "DA",
-                "DIE LINKE.",
-                "DP",
-                "DP/DBP",
-                "DP/FVP",
-                "DPB",
-                "DRP",
-                "DRP/NR",
-                "FDP",
-                "FU",
-                "FVP",
-                "Fraktionslos",
-                "GB/BHE",
-                "Gast",
-                "KO",
-                "KPD",
-                "NR",
-                "PDS",
-                "SPD",
-                "SSW",
-                "WAV",
-                "Z",
-            ],
-            "full_name": [
-                "not found",
-                "Alternative für Deutschland",
-                "Block der Heimatvertriebenen und Entrechteten",
-                "Bayernpartei",
-                "Bündnis 90/Die Grünen",
-                "Christlich Demokratische Union Deutschlands/Christlich-Soziale Union in Bayern",
-                "Demokratische Arbeitsgemeinschaft",
-                "DIE LINKE.",
-                "Deutsche Partei",
-                "Deutsche Partei/Deutsche Partei Bayern",
-                "Deutsche Partei/Freie Volkspartei",
-                "Deutsche Partei Bayern",
-                "Deutsche Reformpartei",
-                "Deutsche Reichspartei/Nationale Rechte",
-                "Freie Demokratische Partei",
-                "Föderalistische Union",
-                "Freie Volkspartei",
-                "Fraktionslos",
-                "Gesamtdeutscher Block/Bund der Heimatvertriebenen und Entrechteten",
-                "Gast",
-                "Kraft/Oberländer-Gruppe",
-                "Kommunistische Partei Deutschlands",
-                "Nationale Rechte",
-                "Partei des Demokratischen Sozialismus",
-                "Sozialdemokratische Partei Deutschlands",
-                "Südschleswigscher Wählerverband",
-                "Wirtschaftliche Aufbau-Vereinigung",
-                "Deutsche Zentrumspartei",
-            ],
-        }
-    )
-
-    factions.id = factions.id.astype(int)
-
-    factions.to_sql(
-        "factions", engine, if_exists="append", schema="app_public", index=False
-    )
-
-if "spoken" in sys.argv or "all" in sys.argv:
-    print("starting speeches..")
-
-    speeches = pd.read_pickle(SPOKEN_CONTENT)
-
-    speeches["date"] = speeches["date"].apply(convert_date_speeches)
-
-    speeches = speeches.where((pd.notnull(speeches)), None)
-    speeches.politician_id = speeches.apply(check_politicians, axis=1)
-
-    speeches.to_sql(
-        "speeches", engine, if_exists="append", schema="app_public", index=False
-    )
-
-
-if "contributions" in sys.argv or "all" in sys.argv:
-    print("starting contributions..")
-
-    contributions = pd.read_pickle(CONTRIBUTIONS)
-
-    contributions = contributions.where((pd.notnull(contributions)), None)
-
-    contributions.to_sql(
-        "contributions", engine, if_exists="append", schema="app_public", index=False
-    )
-
-if "contributions_lookup" in sys.argv or "all" in sys.argv:
-    print("starting contributions_lookup..")
-
-    contributions_lookup = pd.read_pickle(CONTRIBUTIONS_LOOKUP)
-
-    contributions_lookup_electoral_term_19 = pd.read_pickle(CONTRIBUTIONS_LOOKUP_WP19)
-
-    contributions_lookup = pd.concat(
-        [contributions_lookup, contributions_lookup_electoral_term_19], sort=False
-    )
-
-    contributions_lookup = contributions_lookup.where(
-        (pd.notnull(contributions_lookup)), None
-    )
-
-    contributions_lookup["id"] = range(len(contributions_lookup.deleted_text))
-
-    contributions_lookup.to_sql(
-        "contributions_lookup",
-        engine,
-        if_exists="append",
-        schema="app_public",
-        index=False,
-    )
-=======
 print("starting electoral_terms..")
 electoral_terms.to_sql(
     "electoral_terms", engine, if_exists="append", schema="app_public", index=False
@@ -319,14 +139,14 @@
 
 politicians = politicians.where((pd.notnull(politicians)), None)
 
-politicians.birth_year = politicians.birth_year.apply(convert_date)
-politicians.death_year = politicians.death_year.apply(convert_date)
-politicians.mp_from = politicians.mp_from.apply(convert_date)
-politicians.mp_until = politicians.mp_until.apply(convert_date)
-politicians.history_from = politicians.history_from.apply(convert_date)
-politicians.history_until = politicians.history_until.apply(convert_date)
-politicians.function_from = politicians.function_from.apply(convert_date)
-politicians.function_until = politicians.function_until.apply(convert_date)
+politicians.birth_year = politicians.birth_year.apply(convert_date_politicians)
+politicians.death_year = politicians.death_year.apply(convert_date_politicians)
+politicians.mp_from = politicians.mp_from.apply(convert_date_politicians)
+politicians.mp_until = politicians.mp_until.apply(convert_date_politicians)
+politicians.history_from = politicians.history_from.apply(convert_date_politicians)
+politicians.history_until = politicians.history_until.apply(convert_date_politicians)
+politicians.function_from = politicians.function_from.apply(convert_date_politicians)
+politicians.function_until = politicians.function_until.apply(convert_date_politicians)
 
 politicians.to_sql(
     "politicians", engine, if_exists="append", schema="app_public", index=False
@@ -435,9 +255,12 @@
     "factions", engine, if_exists="append", schema="app_public", index=False
 )
 
+
 print("starting speeches..")
 
 speeches = pd.read_pickle(SPOKEN_CONTENT)
+
+speeches["date"] = speeches["date"].apply(convert_date_speeches)
 
 speeches = speeches.where((pd.notnull(speeches)), None)
 speeches.politician_id = speeches.apply(check_politicians, axis=1)
@@ -481,6 +304,5 @@
     schema="app_public",
     index=False,
 )
->>>>>>> 646baa67
 
 print("finished")